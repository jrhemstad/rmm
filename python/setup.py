<<<<<<< HEAD
from setuptools import setup

setup(name='librmm_cffi',
      version="0.11.0",
      packages=["librmm_cffi"],
      setup_requires=["cffi>=1.0.0"],
      cffi_modules=["librmm_cffi/librmm_build.py:ffibuilder"],
      install_requires=["cffi>=1.0.0"],
      )
=======
# Copyright (c) 2019, NVIDIA CORPORATION.

import os
import sysconfig
from distutils.sysconfig import get_python_lib

import versioneer
from Cython.Build import cythonize
from setuptools import find_packages, setup
from setuptools.extension import Extension

install_requires = ["numba", "cython"]
cython_files = ["rmm/_lib/**/*.pyx"]

CUDA_HOME = os.environ.get("CUDA_HOME", False)
if not CUDA_HOME:
    CUDA_HOME = (
        os.popen('echo "$(dirname $(dirname $(which nvcc)))"').read().strip()
    )
cuda_include_dir = os.path.join(CUDA_HOME, "include")

extensions = [
    Extension(
        "*",
        sources=cython_files,
        include_dirs=[
            "../include/rmm",
            "../include",
            "../build/include",
            os.path.dirname(sysconfig.get_path("include")),
            cuda_include_dir,
        ],
        library_dirs=[get_python_lib(), os.path.join(os.sys.prefix, "lib")],
        libraries=["rmm"],
        language="c++",
        extra_compile_args=["-std=c++14"],
    )
]

setup(
    name="rmm",
    version=versioneer.get_version(),
    description="rmm - RAPIDS Memory Manager",
    url="https://github.com/rapidsai/rmm",
    author="NVIDIA Corporation",
    license="Apache 2.0",
    classifiers=[
        "Intended Audience :: Developers",
        "Topic :: Database",
        "Topic :: Scientific/Engineering",
        "License :: OSI Approved :: Apache Software License",
        "Programming Language :: Python",
        "Programming Language :: Python :: 3.6",
        "Programming Language :: Python :: 3.7",
    ],
    # Include the separately-compiled shared library
    setup_requires=["cython"],
    ext_modules=cythonize(extensions),
    packages=find_packages(include=["rmm", "rmm.*"]),
    package_data={"rmm._lib": ["*.pxd"], "rmm._lib.includes": ["*.pxd"]},
    cmdclass=versioneer.get_cmdclass(),
    install_requires=install_requires,
    zip_safe=False,
)
>>>>>>> d7887dbc
<|MERGE_RESOLUTION|>--- conflicted
+++ resolved
@@ -1,14 +1,3 @@
-<<<<<<< HEAD
-from setuptools import setup
-
-setup(name='librmm_cffi',
-      version="0.11.0",
-      packages=["librmm_cffi"],
-      setup_requires=["cffi>=1.0.0"],
-      cffi_modules=["librmm_cffi/librmm_build.py:ffibuilder"],
-      install_requires=["cffi>=1.0.0"],
-      )
-=======
 # Copyright (c) 2019, NVIDIA CORPORATION.
 
 import os
@@ -72,5 +61,4 @@
     cmdclass=versioneer.get_cmdclass(),
     install_requires=install_requires,
     zip_safe=False,
-)
->>>>>>> d7887dbc
+)