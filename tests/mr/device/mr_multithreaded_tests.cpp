/*
 * Copyright (c) 2020, NVIDIA CORPORATION.
 *
 * Licensed under the Apache License, Version 2.0 (the "License");
 * you may not use this file except in compliance with the License.
 * You may obtain a copy of the License at
 *
 *     http://www.apache.org/licenses/LICENSE-2.0
 *
 * Unless required by applicable law or agreed to in writing, software
 * distributed under the License is distributed on an "AS IS" BASIS,
 * WITHOUT WARRANTIES OR CONDITIONS OF ANY KIND, either express or implied.
 * See the License for the specific language governing permissions and
 * limitations under the License.
 */

#include "gtest/gtest.h"
#include "mr/device/cuda_memory_resource.hpp"
#include "mr/device/default_memory_resource.hpp"
#include "mr/device/device_memory_resource.hpp"
#include "mr/device/pool_memory_resource.hpp"
#include "mr_test.hpp"

#include <thread>
#include <vector>

namespace rmm {
namespace test {
namespace {

<<<<<<< HEAD
using thread_safe_fixed_multisize_mr = rmm::mr::thread_safe_resource_adaptor<fixed_multisize_mr>;
using thread_safe_fixed_multisize_pool_mr =
  rmm::mr::thread_safe_resource_adaptor<fixed_multisize_pool_mr>;
using thread_safe_hybrid_mr = rmm::mr::thread_safe_resource_adaptor<hybrid_mr>;
=======
struct mr_test_mt : public mr_test {
};

INSTANTIATE_TEST_CASE_P(MultiThreadResourceTests,
                        mr_test_mt,
                        ::testing::Values(mr_factory{"CUDA", &make_cuda},
                                          mr_factory{"Managed", &make_managed},
                                          mr_factory{"Pool", &make_pool},
                                          mr_factory{"CNMEM", &make_cnmem},
                                          mr_factory{"CNMEM_Managed", &make_cnmem_managed},
                                          mr_factory{"SyncHybrid", &make_sync_hybrid}),
                        [](auto const& info) { return info.param.name; });
>>>>>>> ba4436b1

constexpr std::size_t num_threads{4};

template <typename Task, typename... Arguments>
void spawn(Task task, Arguments&&... args)
{
  std::vector<std::thread> threads;
  threads.reserve(num_threads);
  for (int i = 0; i < num_threads; ++i)
    threads.emplace_back(std::thread(task, std::forward<Arguments>(args)...));

  for (auto& t : threads)
    t.join();
}

<<<<<<< HEAD
}  // namespace

// specialize test constructor for thread-safe types
template <>
inline MRTest<thread_safe_fixed_multisize_mr>::MRTest()
  : mr{new thread_safe_fixed_multisize_mr(new fixed_multisize_mr(rmm::mr::get_default_resource()))}
{
}

template <>
inline MRTest<thread_safe_fixed_multisize_mr>::~MRTest()
{
  auto fixed = mr->get_upstream();
  this->mr.reset();
  delete fixed;
}

template <>
inline MRTest<thread_safe_fixed_multisize_pool_mr>::MRTest()
  : mr{new thread_safe_fixed_multisize_pool_mr(
      new fixed_multisize_pool_mr(new pool_mr(new rmm::mr::cuda_memory_resource)))}
{
}

template <>
inline MRTest<thread_safe_fixed_multisize_pool_mr>::~MRTest()
{
  auto fixed = mr->get_upstream();
  auto pool  = fixed->get_upstream();
  auto cuda  = pool->get_upstream();
  this->mr.reset();
  delete fixed;
  delete pool;
  delete cuda;
}

template <>
inline MRTest<thread_safe_hybrid_mr>::MRTest()
{
  rmm::mr::cuda_memory_resource* cuda = new rmm::mr::cuda_memory_resource{};
  pool_mr* pool                       = new pool_mr(cuda);
  this->mr.reset(new thread_safe_hybrid_mr(new hybrid_mr(new fixed_multisize_pool_mr(pool), pool)));
}

template <>
inline MRTest<thread_safe_hybrid_mr>::~MRTest()
{
  auto hybrid = mr->get_upstream();
  auto fixed  = hybrid->get_small_mr();
  auto pool   = hybrid->get_large_mr();
  auto cuda   = pool->get_upstream();
  this->mr.reset();
  delete hybrid;
  delete fixed;
  delete pool;
  delete cuda;
}

template <>
std::size_t get_max_size(thread_safe_fixed_multisize_mr* mr)
{
  return mr->get_upstream()->get_max_size();
}

template <>
std::size_t get_max_size(thread_safe_fixed_multisize_pool_mr* mr)
{
  return mr->get_upstream()->get_max_size();
}

template <>
inline void test_random_allocations<thread_safe_fixed_multisize_mr>(
  thread_safe_fixed_multisize_mr* mr, std::size_t num_allocations, cudaStream_t stream)
{
  return test_random_allocations_base(mr, num_allocations, 1_MiB, stream);
}

template <>
inline void test_random_allocations<thread_safe_fixed_multisize_pool_mr>(
  thread_safe_fixed_multisize_pool_mr* mr, std::size_t num_allocations, cudaStream_t stream)
{
  return test_random_allocations_base(mr, num_allocations, 1_MiB, stream);
}

template <>
inline void test_mixed_random_allocation_free<thread_safe_fixed_multisize_mr>(
  thread_safe_fixed_multisize_mr* mr, cudaStream_t stream)
{
  test_mixed_random_allocation_free_base(mr, 4_MiB, stream);
}

template <>
inline void test_mixed_random_allocation_free<thread_safe_fixed_multisize_pool_mr>(
  thread_safe_fixed_multisize_pool_mr* mr, cudaStream_t stream)
{
  test_mixed_random_allocation_free_base(mr, 4_MiB, stream);
}

// Test on all memory resource classes
using resources = ::testing::Types<rmm::mr::cuda_memory_resource,
                                   rmm::mr::managed_memory_resource,
                                   rmm::mr::cnmem_memory_resource,
                                   rmm::mr::cnmem_managed_memory_resource,
                                   pool_mr,
                                   fixed_size_mr,
                                   thread_safe_fixed_multisize_mr,
                                   thread_safe_fixed_multisize_pool_mr,
                                   thread_safe_hybrid_mr>;

template <typename MemoryResourceType>
using MRTest_mt = MRTest<MemoryResourceType>;

TYPED_TEST_CASE(MRTest_mt, resources);

=======
>>>>>>> ba4436b1
TEST(DefaultTest, UseDefaultResource_mt) { spawn(test_get_default_resource); }

TEST_P(mr_test_mt, SetDefaultResource_mt)
{
  // single thread changes default resource, then multiple threads use it

  rmm::mr::device_memory_resource* old{nullptr};
  EXPECT_NO_THROW(old = rmm::mr::set_default_resource(this->mr.get()));
  EXPECT_NE(nullptr, old);

  spawn([mr = this->mr.get()]() {
    EXPECT_EQ(mr, rmm::mr::get_default_resource());
    test_get_default_resource();  // test allocating with the new default resource
  });

  // setting default resource w/ nullptr should reset to initial
  EXPECT_NO_THROW(rmm::mr::set_default_resource(nullptr));
  EXPECT_TRUE(old->is_equal(*rmm::mr::get_default_resource()));
}

TEST_P(mr_test_mt, AllocateDefaultStream)
{
  spawn(test_various_allocations, this->mr.get(), cudaStream_t{cudaStreamDefault});
}

TEST_P(mr_test_mt, AllocateOnStream)
{
  spawn(test_various_allocations, this->mr.get(), this->stream);
}

TEST_P(mr_test_mt, RandomAllocationsDefaultStream)
{
  spawn(test_random_allocations, this->mr.get(), 100, 5_MiB, cudaStream_t{cudaStreamDefault});
}

TEST_P(mr_test_mt, RandomAllocationsStream)
{
  spawn(test_random_allocations, this->mr.get(), 100, 5_MiB, this->stream);
}

TEST_P(mr_test_mt, MixedRandomAllocationFreeDefaultStream)
{
  spawn(test_mixed_random_allocation_free, this->mr.get(), 5_MiB, cudaStream_t{cudaStreamDefault});
}

TEST_P(mr_test_mt, MixedRandomAllocationFreeStream)
{
  spawn(test_mixed_random_allocation_free, this->mr.get(), 5_MiB, this->stream);
}

void allocate_loop(rmm::mr::device_memory_resource* mr,
                   std::size_t num_allocations,
                   std::list<allocation>& allocations,
                   std::mutex& mtx,
                   cudaStream_t stream)
{
  constexpr std::size_t max_size{1_MiB};

  std::default_random_engine generator;
  std::uniform_int_distribution<std::size_t> size_distribution(1, max_size);

  for (std::size_t i = 0; i < num_allocations; ++i) {
    size_t size = size_distribution(generator);
    void* ptr{};
    EXPECT_NO_THROW(ptr = mr->allocate(size, stream));
    {
      std::lock_guard<std::mutex> lock(mtx);
      allocations.emplace_back(ptr, size);
    }
  }
}

void deallocate_loop(rmm::mr::device_memory_resource* mr,
                     std::size_t num_allocations,
                     std::list<allocation>& allocations,
                     std::mutex& mtx,
                     cudaStream_t stream)
{
  for (std::size_t i = 0; i < num_allocations;) {
    std::lock_guard<std::mutex> lock(mtx);
    if (allocations.empty())
      continue;
    else {
      i++;
      allocation alloc = allocations.front();
      allocations.pop_front();
      EXPECT_NO_THROW(mr->deallocate(alloc.p, alloc.size, stream));
    }
  }
}

void test_allocate_free_different_threads(rmm::mr::device_memory_resource* mr,
                                          cudaStream_t streamA,
                                          cudaStream_t streamB)
{
  constexpr std::size_t num_allocations{100};

  std::mutex mtx;
  std::list<allocation> allocations;

  std::thread producer(
    allocate_loop, mr, num_allocations, std::ref(allocations), std::ref(mtx), streamA);

  std::thread consumer(
    deallocate_loop, mr, num_allocations, std::ref(allocations), std::ref(mtx), streamB);

  producer.join();
  consumer.join();
}

TEST_P(mr_test_mt, AllocFreeDifferentThreadsDefaultStream)
{
  test_allocate_free_different_threads(
    this->mr.get(), cudaStream_t{cudaStreamDefault}, cudaStream_t{cudaStreamDefault});
}

TEST_P(mr_test_mt, AllocFreeDifferentThreadsSameStream)
{
  test_allocate_free_different_threads(this->mr.get(), this->stream, this->stream);
}

<<<<<<< HEAD
// cnmem does not allow freeing on a different stream than allocating
using resources_different_stream = ::testing::Types<rmm::mr::cuda_memory_resource,
                                                    rmm::mr::managed_memory_resource,
                                                    pool_mr,
                                                    fixed_size_mr,
                                                    thread_safe_fixed_multisize_mr,
                                                    thread_safe_fixed_multisize_pool_mr,
                                                    thread_safe_hybrid_mr>;

template <typename MemoryResourceType>
using MRTestDifferentStream_mt = MRTest<MemoryResourceType>;

TYPED_TEST_CASE(MRTestDifferentStream_mt, resources_different_stream);
=======
struct mr_test_different_stream_mt : public mr_test_mt {
};
>>>>>>> ba4436b1

TEST_P(mr_test_different_stream_mt, AllocFreeDifferentThreadsDifferentStream)
{
  cudaStream_t streamB{};
  EXPECT_EQ(cudaSuccess, cudaStreamCreate(&streamB));
  test_allocate_free_different_threads(this->mr.get(), this->stream, streamB);
  EXPECT_EQ(cudaSuccess, cudaStreamSynchronize(streamB));
  EXPECT_EQ(cudaSuccess, cudaStreamDestroy(streamB));
}

// CNMeM doesn't allow allocating/freeing on different streams
INSTANTIATE_TEST_CASE_P(MultiThreadResourceTestsDifferentStreams,
                        mr_test_different_stream_mt,
                        ::testing::Values(mr_factory{"CUDA", &make_cuda},
                                          mr_factory{"Managed", &make_managed},
                                          mr_factory{"Pool", &make_pool},
                                          mr_factory{"SyncHybrid", &make_sync_hybrid}),
                        [](auto const& info) { return info.param.name; });

}  // namespace
}  // namespace test
}  // namespace rmm<|MERGE_RESOLUTION|>--- conflicted
+++ resolved
@@ -28,12 +28,6 @@
 namespace test {
 namespace {
 
-<<<<<<< HEAD
-using thread_safe_fixed_multisize_mr = rmm::mr::thread_safe_resource_adaptor<fixed_multisize_mr>;
-using thread_safe_fixed_multisize_pool_mr =
-  rmm::mr::thread_safe_resource_adaptor<fixed_multisize_pool_mr>;
-using thread_safe_hybrid_mr = rmm::mr::thread_safe_resource_adaptor<hybrid_mr>;
-=======
 struct mr_test_mt : public mr_test {
 };
 
@@ -46,7 +40,6 @@
                                           mr_factory{"CNMEM_Managed", &make_cnmem_managed},
                                           mr_factory{"SyncHybrid", &make_sync_hybrid}),
                         [](auto const& info) { return info.param.name; });
->>>>>>> ba4436b1
 
 constexpr std::size_t num_threads{4};
 
@@ -62,123 +55,6 @@
     t.join();
 }
 
-<<<<<<< HEAD
-}  // namespace
-
-// specialize test constructor for thread-safe types
-template <>
-inline MRTest<thread_safe_fixed_multisize_mr>::MRTest()
-  : mr{new thread_safe_fixed_multisize_mr(new fixed_multisize_mr(rmm::mr::get_default_resource()))}
-{
-}
-
-template <>
-inline MRTest<thread_safe_fixed_multisize_mr>::~MRTest()
-{
-  auto fixed = mr->get_upstream();
-  this->mr.reset();
-  delete fixed;
-}
-
-template <>
-inline MRTest<thread_safe_fixed_multisize_pool_mr>::MRTest()
-  : mr{new thread_safe_fixed_multisize_pool_mr(
-      new fixed_multisize_pool_mr(new pool_mr(new rmm::mr::cuda_memory_resource)))}
-{
-}
-
-template <>
-inline MRTest<thread_safe_fixed_multisize_pool_mr>::~MRTest()
-{
-  auto fixed = mr->get_upstream();
-  auto pool  = fixed->get_upstream();
-  auto cuda  = pool->get_upstream();
-  this->mr.reset();
-  delete fixed;
-  delete pool;
-  delete cuda;
-}
-
-template <>
-inline MRTest<thread_safe_hybrid_mr>::MRTest()
-{
-  rmm::mr::cuda_memory_resource* cuda = new rmm::mr::cuda_memory_resource{};
-  pool_mr* pool                       = new pool_mr(cuda);
-  this->mr.reset(new thread_safe_hybrid_mr(new hybrid_mr(new fixed_multisize_pool_mr(pool), pool)));
-}
-
-template <>
-inline MRTest<thread_safe_hybrid_mr>::~MRTest()
-{
-  auto hybrid = mr->get_upstream();
-  auto fixed  = hybrid->get_small_mr();
-  auto pool   = hybrid->get_large_mr();
-  auto cuda   = pool->get_upstream();
-  this->mr.reset();
-  delete hybrid;
-  delete fixed;
-  delete pool;
-  delete cuda;
-}
-
-template <>
-std::size_t get_max_size(thread_safe_fixed_multisize_mr* mr)
-{
-  return mr->get_upstream()->get_max_size();
-}
-
-template <>
-std::size_t get_max_size(thread_safe_fixed_multisize_pool_mr* mr)
-{
-  return mr->get_upstream()->get_max_size();
-}
-
-template <>
-inline void test_random_allocations<thread_safe_fixed_multisize_mr>(
-  thread_safe_fixed_multisize_mr* mr, std::size_t num_allocations, cudaStream_t stream)
-{
-  return test_random_allocations_base(mr, num_allocations, 1_MiB, stream);
-}
-
-template <>
-inline void test_random_allocations<thread_safe_fixed_multisize_pool_mr>(
-  thread_safe_fixed_multisize_pool_mr* mr, std::size_t num_allocations, cudaStream_t stream)
-{
-  return test_random_allocations_base(mr, num_allocations, 1_MiB, stream);
-}
-
-template <>
-inline void test_mixed_random_allocation_free<thread_safe_fixed_multisize_mr>(
-  thread_safe_fixed_multisize_mr* mr, cudaStream_t stream)
-{
-  test_mixed_random_allocation_free_base(mr, 4_MiB, stream);
-}
-
-template <>
-inline void test_mixed_random_allocation_free<thread_safe_fixed_multisize_pool_mr>(
-  thread_safe_fixed_multisize_pool_mr* mr, cudaStream_t stream)
-{
-  test_mixed_random_allocation_free_base(mr, 4_MiB, stream);
-}
-
-// Test on all memory resource classes
-using resources = ::testing::Types<rmm::mr::cuda_memory_resource,
-                                   rmm::mr::managed_memory_resource,
-                                   rmm::mr::cnmem_memory_resource,
-                                   rmm::mr::cnmem_managed_memory_resource,
-                                   pool_mr,
-                                   fixed_size_mr,
-                                   thread_safe_fixed_multisize_mr,
-                                   thread_safe_fixed_multisize_pool_mr,
-                                   thread_safe_hybrid_mr>;
-
-template <typename MemoryResourceType>
-using MRTest_mt = MRTest<MemoryResourceType>;
-
-TYPED_TEST_CASE(MRTest_mt, resources);
-
-=======
->>>>>>> ba4436b1
 TEST(DefaultTest, UseDefaultResource_mt) { spawn(test_get_default_resource); }
 
 TEST_P(mr_test_mt, SetDefaultResource_mt)
@@ -300,24 +176,8 @@
   test_allocate_free_different_threads(this->mr.get(), this->stream, this->stream);
 }
 
-<<<<<<< HEAD
-// cnmem does not allow freeing on a different stream than allocating
-using resources_different_stream = ::testing::Types<rmm::mr::cuda_memory_resource,
-                                                    rmm::mr::managed_memory_resource,
-                                                    pool_mr,
-                                                    fixed_size_mr,
-                                                    thread_safe_fixed_multisize_mr,
-                                                    thread_safe_fixed_multisize_pool_mr,
-                                                    thread_safe_hybrid_mr>;
-
-template <typename MemoryResourceType>
-using MRTestDifferentStream_mt = MRTest<MemoryResourceType>;
-
-TYPED_TEST_CASE(MRTestDifferentStream_mt, resources_different_stream);
-=======
 struct mr_test_different_stream_mt : public mr_test_mt {
 };
->>>>>>> ba4436b1
 
 TEST_P(mr_test_different_stream_mt, AllocFreeDifferentThreadsDifferentStream)
 {
