--- conflicted
+++ resolved
@@ -8,11 +8,8 @@
 
 - PR #161 Use `std::atexit` to finalize RMM after Python interpreter shutdown
 - PR #165 Align memory resource allocation sizes to 8-byte
-<<<<<<< HEAD
 - PR #171 Change public API of RMM to only expose `reinitialize(...)`
-=======
 - PR #169 Explicit stream argument for device_buffer methods
->>>>>>> 77736500
 
 ## Bug Fixes
 
