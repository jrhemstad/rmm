--- conflicted
+++ resolved
@@ -3,6 +3,7 @@
 ## New Features
 
  - PR #99 Added `device_buffer` class
+ - PR #127 Use Memory Resource classes for allocations
  - PR #133 Added `device_scalar` class
 
 ## Improvements
@@ -25,13 +26,7 @@
 
  - PR #96 Added `device_memory_resource` for beginning of overhaul of RMM design
  - PR #103 Add and use unified build script
-<<<<<<< HEAD
- - PR #127 Use Memory Resource classes for allocations
 
-
-=======
- 
->>>>>>> d7887dbc
 ## Improvements
 
  - PR #111 Streamline CUDA_REL environment variable
